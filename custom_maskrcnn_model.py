--- conflicted
+++ resolved
@@ -13,6 +13,26 @@
 from torchvision.models.detection.rpn import concat_box_prediction_layers
 from torchvision.models.detection.roi_heads import maskrcnn_inference
 
+
+def create_vitisai_ep_session(model_path, model_name, num_of_dpu_runners=4, enable_analyzer=False):
+    cache_dir = os.path.join(os.getcwd(),  r'cache')
+    return onnxruntime.InferenceSession(
+        # 量子化済み ONNX モデルを指定
+        model_path,
+        # NPU を使用して推論を実行するように指示
+        providers = ['VitisAIExecutionProvider'],
+        # NPU 実行に関するオプション
+        provider_options = [{
+            'config_file': f"{os.environ['VAIP_CONFIG_HOME']}/vaip_config.json",
+            'num_of_dpu_runners': num_of_dpu_runners,
+            'cacheDir': cache_dir,
+            'cacheKey': model_name,
+            'ai_analyzer_visualization': enable_analyzer,
+            'ai_analyzer_profiling': enable_analyzer,
+        }]
+    )
+
+
 class MaskRCNNPreProcess(nn.Module):
     def __init__(self, model):
         super().__init__()
@@ -28,35 +48,26 @@
 
         return images, original_image_sizes
 
+
 class MaskRCNNBackboneRPN(nn.Module):
-    def __init__(self, model, import_onnx=False, quantize=True):
-        super().__init__()
-        self.model = model
-
-        if import_onnx:
-<<<<<<< HEAD
-            self.session = onnxruntime.InferenceSession(f"model/maskrcnn_backbone_rpn{'_quant_fix' if quantize else ''}.onnx")
-=======
-            #self.session = onnxruntime.InferenceSession(f"model/maskrcnn_backbone_rpn{'_quant' if quantize else ''}.onnx")
-            
-            enable_analyzer = True
-            cache_dir = os.path.join(os.getcwd(),  r'cache')
-            self.session = onnxruntime.InferenceSession(
-                # 量子化済み ONNX モデルを指定
-                "model/maskrcnn_backbone_rpn_quant_fix.onnx",
-                # NPU を使用して推論を実行するように指示
-                providers = ['VitisAIExecutionProvider'],
-                # NPU 実行に関するオプション
-                provider_options = [{
-                    'config_file': f"{os.environ['VAIP_CONFIG_HOME']}/vaip_config.json",
-                    'num_of_dpu_runners': 4,
-                    'cacheDir': cache_dir,
-                    'cacheKey': 'maskrcnn_backbone_rpn',
-                    'ai_analyzer_visualization': enable_analyzer,
-                    'ai_analyzer_profiling': enable_analyzer,
-                }]
-            )
->>>>>>> 2b9a7235
+    def __init__(self, model, args):
+        super().__init__()
+        self.model = model
+
+        if args.onnx_model_backbone is not None:
+            print(f"Load {args.onnx_model_backbone} using {args.onnx_ep}")
+
+            if args.onnx_ep == "cpu":
+                self.session = onnxruntime.InferenceSession(args.onnx_model_backbone)
+
+            elif args.onnx_ep == 'vai':
+                self.session = create_vitisai_ep_session(
+                    args.onnx_model_backbone,
+                    "maskrcnn_backbone",
+                )
+
+            else:
+                raise ValueError(f"Invalid value was passed to --onnx_ep option : {args.onnx_ep}")
 
     def forward(self, images):
         if not hasattr(self, 'session'):
@@ -197,14 +208,14 @@
 
 
 class CustomMaskRCNN(nn.Module):
-    def __init__(self, model, save_io=False, save_io_dir="model_io"):
+    def __init__(self, model, args, save_io=False, save_io_dir="model_io"):
         super().__init__()
         self.model = model
         self.save_io = save_io
         self.save_io_dir = save_io_dir
 
         self.preprocess = MaskRCNNPreProcess(model)
-        self.backbone_rpn = MaskRCNNBackboneRPN(model)
+        self.backbone_rpn = MaskRCNNBackboneRPN(model, args)
         self.box_proposal = MaskRCNNBoxProposal(model)
         self.box_predictor = MaskRCNNBoxPredictor(model)
         self.box_postprocess = MaskRCNNBoxPostProcess(model)
@@ -419,7 +430,7 @@
     model = maskrcnn_resnet50_fpn_v2(
         weights=MaskRCNN_ResNet50_FPN_V2_Weights.DEFAULT,
     )
-    model = CustomMaskRCNN(model)
+    model = CustomMaskRCNN(model, args)
 
     model = model.to(device)
     model.eval()
@@ -474,5 +485,9 @@
     parser = argparse.ArgumentParser(description='Evaluate Mask R-CNN model on COCO dataset')
     parser.add_argument('--device', type=str, default=None,
                       help='')
+    parser.add_argument('--onnx_model_backbone', type=str, default=None,
+                      help='')
+    parser.add_argument('--onnx_ep', type=str, default='cpu',
+                      help='')
     args = parser.parse_args()
     main(args)